--- conflicted
+++ resolved
@@ -61,11 +61,7 @@
 ```bash
 cd ./baselines
 python llama_baseline.py \
-<<<<<<< HEAD
-    --model_name "Model Name [text-davinci-003 | gpt-4]" \
-=======
     --model_name "meta-llama/Llama-2-7b-hf" \
->>>>>>> 18ceae71
     --dataset_name "Dataset Name [ProntoQA | ProofWriter | FOLIO | LogicalDeduction ｜ AR-LSAT]" \
     --split dev \
     --mode "Baseline [Direct | CoT]" \
@@ -80,11 +76,7 @@
 ```bash
 python evaluate.py \
     --dataset_name "Dataset Name [ProntoQA | ProofWriter | FOLIO | LogicalDeduction ｜ AR-LSAT]" \
-<<<<<<< HEAD
-    --model_name "Model Name [text-davinci-003 | gpt-4]" \
-=======
     --model_name "meta-llama/Llama-2-7b-hf" \
->>>>>>> 18ceae71
     --split dev \
     --mode "Baseline [Direct | CoT]"
 ```
